import itertools
from typing import Sequence, Iterator, cast
from .righttyper_types import TypeInfo, TypeInfoSet, TYPE_OBJ_TYPES
from .righttyper_utils import get_main_module_fqn
from collections import Counter


# TODO integrate these into TypeInfo?

def union_typeset(typeinfoset: TypeInfoSet) -> TypeInfo:
    if not typeinfoset:
        return TypeInfo.from_type(type(None)) # Never observed any types.

    if len(typeinfoset) == 1:
        return next(iter(typeinfoset))

    if super := find_most_specific_common_superclass_by_name(typeinfoset):
        return super

    # merge similar generics
    if any(t.args for t in typeinfoset):
        typeinfoset = TypeInfoSet({*typeinfoset})   # avoid modifying

        # TODO group by superclass/protocol when possible, so that these can be merged
        # e.g.: list[int], Sequence[int]

        def group_key(t):
            return t.module, t.name, all(isinstance(arg, TypeInfo) for arg in t.args), len(t.args)
        group: Iterator[TypeInfo]|TypeInfoSet
        for (mod, name, all_info, nargs), group in itertools.groupby(
            sorted(typeinfoset, key=group_key),
            group_key
        ):
            if all_info:
                group = set(group)
                first = next(iter(group))
                typeinfoset -= group
                typeinfoset.add(first.replace(args=tuple(
                        union_typeset(TypeInfoSet({
                            cast(TypeInfo, member.args[i]) for member in group
                        }))
                        for i in range(nargs)
                    )
                ))

    return TypeInfo.from_set(typeinfoset)


def find_most_specific_common_superclass_by_name(typeinfoset: TypeInfoSet) -> TypeInfo|None:
    if any(t.type_obj is None for t in typeinfoset):    # we require type_obj for this
        return None

    # TODO do we want to merge by protocol?  search for protocols in collections.abc types?

    common_superclasses = set.intersection(
        *(set(cast(TYPE_OBJ_TYPES, t.type_obj).__mro__) for t in typeinfoset)
    )

    common_superclasses.discard(object) # not specific enough to be useful

    if not common_superclasses:
        return None

    specific = max(
            common_superclasses,
            key=lambda cls: cls.__mro__.index(object),
    )

    module = specific.__module__ if specific.__module__ != '__main__' else get_main_module_fqn()
    return TypeInfo(module, specific.__qualname__, type_obj=specific)


<<<<<<< HEAD
=======
def generalize_jaxtyping(samples: Sequence[tuple[TypeInfo, ...]]) -> Sequence[tuple[TypeInfo, ...]]:
    # Ensure all samples are consistent (the same number of arguments)
    if any(len(t) != len(samples[0]) for t in samples[1:]):
        return samples

    # With a single sample we don't try to infer dimension variables:
    # any matches could easily be coincidence.
    if len(samples) < 2:
        return samples

    # Transpose to get parameters together
    transposed = list(zip(*samples))

    def is_jaxtyping_array(t: TypeInfo) -> bool:
        return (
            t.module == 'jaxtyping' and
            len(t.args) == 2 and
            t.args[1][0] in ('"', "'") and t.args[1][-1] == t.args[1][0]
        )

    def get_dims(t: TypeInfo) -> Sequence[str]:
        return t.args[1][1:-1].split()  # space separated dimensions within quotes

    # Get the set of dimensions seen for each consistent jaxtyping array
    dimensions = {
        argno: list(zip(*(get_dims(t) for t in arg)))
        for argno, arg in enumerate(transposed)
        if all(is_jaxtyping_array(t) for t in arg)
        if len(set(len(get_dims(t)) for t in arg)) == 1 # consistent no. of dimensions
    }

    if not dimensions:
        return samples

    occurrences = Counter(dims for argdims in dimensions.values() for dims in argdims)

    # Assign names to common dimensions
    names: dict[tuple, str] = {}
    for argdims in dimensions.values():
        for i, dims in enumerate(argdims):
            if dims in names:
                argdims[i] = names[dims]
            elif occurrences[dims] > 1:
                argdims[i] = names[dims] = (f"D{len(names)+1}",) * len(dims)

    # Replace args where needed
    results = []
    for argno in range(len(samples[0])):
        if argno in dimensions:
            tdims = list(zip(*dimensions[argno]))
            results.append([
                s[argno].replace(args=(
                        s[argno].args[0],
                        f"\"{' '.join(dims)}\""
                    )
                )
                for s, dims in zip(samples, tdims)
            ])
        else:
            results.append([s[argno] for s in samples])

    # Transpose once more to finish up
    return list(tuple(t) for t in zip(*results))


>>>>>>> 15f837d9
def generalize(samples: Sequence[tuple[TypeInfo, ...]]) -> list[TypeInfo]|None:
    """
    Processes a sequence of samples observed for function parameters and return values, looking
    for patterns that can be replaced with type variables or, if does not detect a pattern,
    building type unions.

    samples: a sequence of tuples with type information. Each type in a tuple corresponds to
        a parameter (or return) type.
    typevars: a dictionary from type tuples (indicating a type usage pattern) to variable names.
    returns: a list of parameter (or return) type annotations.
    """

    # Ensure all samples are consistent (the same number of arguments)
    if any(len(t) != len(samples[0]) for t in samples[1:]):
        return None

    samples = generalize_jaxtyping(samples)

    # By transposing the per-argument types, we obtain tuples with all the
    # various types seen for each argument.
    transposed = list(zip(*samples))

    def is_homogeneous_generic(types: tuple[TypeInfo, ...]) -> bool:
        """Whether the set only contains instances of a single, consistent generic type
           whose arguments are also all TypeInfo.
        """
        if not types:
            return False

        first = types[0]

        return (
            all(
                all(isinstance(a, TypeInfo) for a in t.args)
                for t in types
            )
            and all(
                t.module == first.module and
                t.name == first.name and
                len(t.args) == len(first.args) and
                all(isinstance(a, TypeInfo) for a in t.args)
                for t in types[1:]
            )
        )

    def expand_generics(types: tuple[TypeInfo, ...]) -> Iterator[tuple[TypeInfo, ...]]:
        yield types

        if is_homogeneous_generic(types):
            for i in range(len(types[0].args)):
                # cast dropping 'str' is checked by is_homogeneous_generic
                yield from expand_generics(cast(tuple[TypeInfo, ...], tuple(t.args[i] for t in types)))

    # Count the number of times a type usage pattern occurs, as we only want to generalize
    # if one occurs more than once (in more than one argument).
    occurrences: Counter[tuple[TypeInfo, ...]] = Counter()
    for types in transposed:
        occurrences.update([s for s in expand_generics(types)])

    typevars: dict[tuple[TypeInfo, ...], TypeInfo] = {}

    # Rebuild the argument list, defining and replacing type patterns with a type variable.
    def rebuild(types: tuple[TypeInfo, ...]) -> TypeInfo:
        if is_homogeneous_generic(types):
            args = tuple(
                rebuild(cast(tuple[TypeInfo, ...], tuple(t.args[i] for t in types)))
                for i in range(len(types[0].args))
            )

            return types[0].replace(args=args)

        if occurrences[types] > 1:
            if types not in typevars:
                typevars[types] = TypeInfo.from_set(
                    TypeInfoSet(types),
                    typevar_index = len(typevars)+1
                )
            return typevars[types]

        return union_typeset(TypeInfoSet(types))

    return [rebuild(types) for types in transposed]<|MERGE_RESOLUTION|>--- conflicted
+++ resolved
@@ -70,8 +70,6 @@
     return TypeInfo(module, specific.__qualname__, type_obj=specific)
 
 
-<<<<<<< HEAD
-=======
 def generalize_jaxtyping(samples: Sequence[tuple[TypeInfo, ...]]) -> Sequence[tuple[TypeInfo, ...]]:
     # Ensure all samples are consistent (the same number of arguments)
     if any(len(t) != len(samples[0]) for t in samples[1:]):
@@ -137,7 +135,6 @@
     return list(tuple(t) for t in zip(*results))
 
 
->>>>>>> 15f837d9
 def generalize(samples: Sequence[tuple[TypeInfo, ...]]) -> list[TypeInfo]|None:
     """
     Processes a sequence of samples observed for function parameters and return values, looking
