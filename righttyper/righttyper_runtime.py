import inspect
import random
import re
import sys

import collections.abc as abc
from functools import cache
from itertools import islice
from types import CodeType, FrameType, NoneType, FunctionType, MethodType, GenericAlias
from typing import Any, cast, TypeAlias
from pathlib import Path

from righttyper.random_dict import RandomDict
from righttyper.righttyper_types import (
    ArgInfo,
    ArgumentName,
    Filename,
    FunctionName,
    FuncInfo,
    T,
    TypeInfoSet,
    TypeInfo
)
from righttyper.righttyper_utils import skip_this_file, get_main_module_fqn


def sample_from_collection(value: abc.Collection[T]|abc.Iterator[T], depth = 0) -> T:
    """Samples from a collection, or from an interator/generator whose state we don't mind changing."""
    MAX_ELEMENTS = 10   # to keep this O(1)

    if isinstance(value, abc.Collection):
        n = random.randint(0, min(MAX_ELEMENTS, len(value) - 1))
        return next(islice(value, n, n + 1))

    n = random.randint(1, MAX_ELEMENTS)
    return list(islice(value, n))[-1]


JX_DTYPES = None
def jx_dtype(value: Any) -> str|None:
    global JX_DTYPES

    if JX_DTYPES is None:
        # we lazy load jaxtyping to avoid "PytestAssertRewriteWarning"s
        try:
            import jaxtyping as jx
            jx_dtype_type: TypeAlias = jx._array_types._MetaAbstractDtype
            JX_DTYPES = cast(list[jx_dtype_type], [
                jx.UInt4, jx.UInt8, jx.UInt16, jx.UInt32, jx.UInt64,
                jx.Int4, jx.Int8, jx.Int16, jx.Int32, jx.Int64,
                jx.BFloat16, jx.Float16, jx.Float32, jx.Float64,
                jx.Complex64, jx.Complex128,
                jx.Bool, jx.UInt, jx.Int, jx.Integer,
                jx.Float, jx.Complex, jx.Inexact, jx.Real,
                jx.Num, jx.Shaped, jx.Key,
            ])
        except ImportError:
            JX_DTYPES = []

    t = type(value)
    for dtype in JX_DTYPES:
        if isinstance(value, dtype[t, "..."]):
            return dtype.__qualname__
    return None


@cache
def should_skip_function(
    code: CodeType,
    script_dir: str,
    include_all: bool,
    include_files_pattern: str,
    include_functions_pattern: tuple[str, ...]
) -> bool:
    skip_file = skip_this_file(
        code.co_filename,
        script_dir,
        include_all,
        include_files_pattern,
    )
    included_in_pattern = include_functions_pattern and \
        all([not re.search(pattern, code.co_name) \
             for pattern in include_functions_pattern])
    if (
        code.co_name.startswith("<")
        or skip_file
        or included_in_pattern
        or "righttyper_" in code.co_filename
    ):
        return True
    if not (code.co_flags & 0x2):
        import dis

        assert dis.COMPILER_FLAG_NAMES[0x2] == "NEWLOCALS"
        return True
    return False


def type_from_annotations(func: abc.Callable) -> TypeInfo:
    # Get the signature of the function
    signature = inspect.signature(func)
    #print(f"{func=} {signature=}")

    args: tuple

    # Do we have an annotation?
    if (
        any(p.annotation is not p.empty for p in signature.parameters.values())
        or signature.return_annotation is not inspect.Signature.empty
    ):
        # Extract argument types, default to Any if no annotation provided
        arg_types = [
            (param.annotation if param.annotation is not param.empty else Any)
            for name, param in signature.parameters.items()
        ]

        # Extract return type, default to Any if no annotation provided
        return_type = signature.return_annotation
        if return_type is inspect.Signature.empty:
            return_type = Any

        def format_arg(arg) -> str:
            if isinstance(arg, str):
                # If types are quoted while using "from __future__ import annotations",
                # strings may appear double quoted
                if len(arg) >= 2 and arg[0] == arg[-1] and arg[0] in ["'",'"']:
                    arg = arg[1:-1]

                return arg

            if isinstance(arg, GenericAlias):
                return str(arg)

            if isinstance(arg, type):
                return str(get_type_name(arg))

            return repr(arg)

        # Format the result
        args = (
            f"[{', '.join([format_arg(arg) for arg in arg_types])}]",
            format_arg(return_type)
        )
    else:
        # no annotation: default to just "Callable"
        args = tuple()

    # Construct the Callable type string
    return TypeInfo("typing", "Callable", args=args,
                    func=FuncInfo(
                        Filename(func.__code__.co_filename),
                        FunctionName(func.__qualname__)
                    ),
                    is_bound=isinstance(func, MethodType)
    )


def find_caller_frame() -> FrameType|None:
    """Attempts to find the stack frame which from which we were called. A bit brittle!"""
    pkg_path = Path(find_caller_frame.__code__.co_filename).parent

    frame: FrameType|None = sys._getframe(1)

    while (frame is not None and frame.f_code is not None and
           pkg_path in Path(frame.f_code.co_filename).parents):
        frame = frame.f_back

    return frame


@cache
def from_types_import(t: type) -> str | None:
    # TODO we could also simply reverse types.__dict__ ...
    import types

    for k in types.__all__:
        if (v := types.__dict__.get(k)) and t is v:
            return k

    return None


@cache
def in_builtins_import(t: type) -> bool:
    import builtins

    if bt := builtins.__dict__.get(t.__name__):
        return t == bt

    return False


def normalize_module_name(module_name: str) -> str:
    """Applies common substitutions to a type's module's name."""
    if module_name == "__main__":
        # "__main__" isn't generally usable for typing, and only unique in this execution
        return get_main_module_fqn()

    if module_name == "builtins":
        return ""   # we consider these "well-known" and, for brevity, omit the module name

    return module_name


@cache
def lookup_type_module(t: type) -> str:
    parts = t.__qualname__.split('.')

    def is_defined_in_module(namespace: dict, index: int=0) -> bool:
        if index<len(parts) and (obj := namespace.get(parts[index])):
            if obj is t:
                return True

            if isinstance(obj, dict):
                return is_defined_in_module(obj, index+1)

        return False

    # Is it defined where it claims to be?
    if (m := sys.modules.get(t.__module__)):
        if is_defined_in_module(m.__dict__):
            return normalize_module_name(t.__module__)

    # Can we find it some submodule?
    # FIXME this search could be more exhaustive and/or more principled
    module_prefix = f"{t.__module__}."
    for name, mod in sys.modules.items():
        if name.startswith(module_prefix) and is_defined_in_module(mod.__dict__):
            return normalize_module_name(name)

    # Keep it as a last resort, to facilitate diagnostics
    return normalize_module_name(t.__module__)


RANGE_ITER_TYPE = type(iter(range(1)))

def get_type_name(obj: type, depth: int = 0, is_self: bool = False) -> TypeInfo:
    """Returns a type's name as a string."""

    if depth > 255:
        # We have likely fallen into an infinite recursion.
        # Fail gracefully to return "Never" while reporting the warning.
        print(f"Warning: RightTyper failed to compute the type of {obj}.")
        return TypeInfo("typing", "Never")

    # Some builtin types are available from the "builtins" module,
    # some from the "types" module, but others still, such as
    # "list_iterator", aren't known by any particular name.
    if obj.__module__ == "builtins":
        if obj is NoneType:
            return TypeInfo("", "None", type_obj=obj)
        elif in_builtins_import(obj):
            return TypeInfo("", obj.__name__, type_obj=obj) # these are "well known", so no module name needed
        elif (name := from_types_import(obj)):
            return TypeInfo("types", name, type_obj=obj)
        elif obj is RANGE_ITER_TYPE:
            return TypeInfo("typing", "Iterator", args=(TypeInfo("", "int", type_obj=int),))
        # TODO match other ABC from collections.abc based on interface
        elif issubclass(obj, abc.Iterator):
            return TypeInfo("typing", "Iterator", args=(TypeInfo("typing", "Any"),))
        else:
            # fall back to its name, just so we can tell where it came from.
            return TypeInfo.from_type(obj)

    # Certain dtype types' __qualname__ doesn't include a fully qualified name of their inner type
    if obj.__module__ == 'numpy' and 'dtype[' in obj.__name__ and hasattr(obj, "type"):
        t_name = obj.__qualname__.split('[')[0]
        return TypeInfo(obj.__module__, t_name, args=(get_type_name(obj.type, depth+1),), is_self=is_self)

    # Disabled for now: passing types using aliases at this point can lead to
    # confusion, as there can be an alias that conflicts with a module's fully
    # qualified name.  For example, "import x.y as ast" would conflict with "ast.If"
    if False:
        # Look for a local alias for the type
        # FIXME this only checks for globally known names, and doesn't match inner classes (e.g., Foo.Bar).
        # FIXME that name may be locally bound to something different, hiding the global
        if caller_frame := find_caller_frame():
            current_namespace = caller_frame.f_globals
            if current_namespace.get(obj.__name__) is obj:
                return obj.__name__

            # Check if the type is accessible from a module in the current namespace
            for name, mod in current_namespace.items():
                if (
                    inspect.ismodule(mod)
                    and hasattr(mod, obj.__name__)
                    and getattr(mod, obj.__name__) is obj
                ):
                    return f"{name}.{obj.__name__}"

<<<<<<< HEAD
    if obj.__module__ == "__main__":    # TODO merge this into lookup_type_module
        return TypeInfo(get_main_module_fqn(), obj.__qualname__, type_obj=obj, is_self=is_self)

    return TypeInfo(lookup_type_module(obj), obj.__qualname__, type_obj=obj, is_self=is_self)
=======
    return TypeInfo(lookup_type_module(obj), obj.__qualname__, type_obj=obj)
>>>>>>> 5a55f2d3


def _is_instance(obj: object, types: tuple[type, ...]) -> type|None:
    """Like isinstance(), but returns the type matched."""
    for t in types:
        if isinstance(obj, t):
            return t

    return None


def get_full_type(
    value: Any,
    /,
    use_jaxtyping: bool = False,
    depth: int = 0,
    self_type: type | None = None
) -> TypeInfo:
    """
    get_full_type takes a value (an instance) as input and returns a string representing its type.

    If the value is a collection, it randomly selects an element (or key-value pair) and determines their types.
    If the value is a tuple, it determines the types of all elements in the tuple.

    For other types, it returns the name of the type.
    """
    if depth > 255:
        # We have likely fallen into an infinite recursion.
        # Fail gracefully to return "Never" while reporting the warning.
        print(f"Warning: RightTyper failed to compute the type of {value}.")
        return TypeInfo("typing", "Never")

    is_self = (self_type != None) and (self_type in value.__class__.__mro__)

    t: type|None
    args: tuple[TypeInfo, ...]

    if isinstance(value, dict):
        t = type(value)
<<<<<<< HEAD
        if value:
            el = value.random_item() if isinstance(value, RandomDict) else sample_from_collection(value.items())
            args = tuple(get_full_type(fld, depth=depth+1) for fld in el)
        else:
            args = (TypeInfo("typing", "Never"), TypeInfo("typing", "Never"))
        module = "" if t.__module__ == "builtins" else t.__module__
        return TypeInfo(module, t.__qualname__, args=args, is_self=is_self)
    elif isinstance(value, (list, set)):
        t = type(value)
        if value:
            el = sample_from_collection(value)
            args = (get_full_type(el, depth=depth+1),)
        else:
            args = (TypeInfo("typing", "Never"),)
        module = "" if t.__module__ == "builtins" else t.__module__
        return TypeInfo(module, t.__qualname__, args=args, is_self=is_self)
    elif (t := _is_instance(value, (abc.KeysView, abc.ValuesView))):
        if value:
            el = sample_from_collection(value)
            args = (get_full_type(el, depth=depth+1),)
        else:
            args = (TypeInfo("typing", "Never"),)
        return TypeInfo("typing", t.__qualname__, args=args, is_self=is_self)
    elif isinstance(value, abc.ItemsView):
        if value:
            el = sample_from_collection(value)
            args = tuple(get_full_type(fld, depth=depth+1) for fld in el)
        else:
            args = (TypeInfo("typing", "Never"), TypeInfo("typing", "Never"))
        return TypeInfo("typing", "ItemsView", args=args, is_self=is_self)
    elif isinstance(value, tuple):
        if isinstance_namedtuple(value):
            t = type(value)
            return TypeInfo(t.__module__, t.__qualname__, is_self=is_self)
        else:
            if value:
                args = tuple(get_full_type(fld, depth=depth+1) for fld in value)
            else:
                args = tuple()
            return TypeInfo("", "tuple", args=args, is_self=is_self)
=======
        args = (TypeInfo("typing", "Never"), TypeInfo("typing", "Never"))
        try:
            if value:
                el = value.random_item() if isinstance(value, RandomDict) else sample_from_collection(value.items())
                args = tuple(get_full_type(fld, depth=depth+1) for fld in el)
        except Exception: pass
        return TypeInfo(lookup_type_module(t), t.__qualname__, args=args)
    elif isinstance(value, (list, set)):
        t = type(value)
        args = (TypeInfo("typing", "Never"),)
        try:
            if value:
                el = sample_from_collection(value)
                args = (get_full_type(el, depth=depth+1),)
        except Exception: pass
        return TypeInfo(lookup_type_module(t), t.__qualname__, args=args)
    elif (t := _is_instance(value, (abc.KeysView, abc.ValuesView))):
        args = (TypeInfo("typing", "Never"),)
        try:
            if value:
                el = sample_from_collection(value)
                args = (get_full_type(el, depth=depth+1),)
        except Exception: pass
        return TypeInfo("typing", t.__qualname__, args=args)
    elif isinstance(value, abc.ItemsView):
        args = (TypeInfo("typing", "Never"), TypeInfo("typing", "Never"))
        try:
            if value:
                el = sample_from_collection(value)
                args = tuple(get_full_type(fld, depth=depth+1) for fld in el)
        except Exception: pass
        return TypeInfo("typing", "ItemsView", args=args)
    elif isinstance(value, tuple):
        if isinstance_namedtuple(value):
            t = type(value)
            return TypeInfo(lookup_type_module(t), t.__qualname__)
        else:
            args = tuple()
            try:
                if value:
                    args = tuple(get_full_type(fld, depth=depth+1) for fld in value)
            except Exception: pass
            return TypeInfo("", "tuple", args=args)
>>>>>>> 5a55f2d3
    elif isinstance(value, (FunctionType, MethodType)):
        return type_from_annotations(value)
    elif isinstance(value, abc.Generator):
        any = TypeInfo("typing", "Any")
        return TypeInfo("typing", "Generator", args=(any, any, any), is_self=is_self)  # FIXME needs yield / send / return types
    elif isinstance(value, abc.AsyncGenerator):
        any = TypeInfo("typing", "Any")
        return TypeInfo("typing", "AsyncGenerator", args=(any, any), is_self=is_self)  # FIXME needs yield / send types
    elif isinstance(value, abc.Coroutine):
        any = TypeInfo("typing", "Any")
        return TypeInfo("typing", "Coroutine", args=(any, any, any), is_self=is_self)  # FIXME needs yield / send / return types


    if use_jaxtyping and hasattr(value, "dtype") and hasattr(value, "shape"):
        if (dtype := jx_dtype(value)) is not None:
            shape = " ".join(str(d) for d in value.shape)
            return TypeInfo("jaxtyping", dtype, args=(
                get_type_name(type(value), depth+1),
                f"\"{shape}\""
            ), is_self=is_self)

    if (t := type(value)).__module__ == 'numpy' and t.__qualname__ == 'ndarray':
        return TypeInfo("numpy", "ndarray", args=(
            TypeInfo("typing", "Any"),
            get_type_name(type(value.dtype), depth+1)
        ), is_self=is_self)

    return get_type_name(type(value), depth+1, is_self=is_self)


def isinstance_namedtuple(obj: object) -> bool:
    return (
        isinstance(obj, tuple)
        and hasattr(obj, "_asdict")
        and hasattr(obj, "_fields")
    )<|MERGE_RESOLUTION|>--- conflicted
+++ resolved
@@ -288,14 +288,7 @@
                 ):
                     return f"{name}.{obj.__name__}"
 
-<<<<<<< HEAD
-    if obj.__module__ == "__main__":    # TODO merge this into lookup_type_module
-        return TypeInfo(get_main_module_fqn(), obj.__qualname__, type_obj=obj, is_self=is_self)
-
     return TypeInfo(lookup_type_module(obj), obj.__qualname__, type_obj=obj, is_self=is_self)
-=======
-    return TypeInfo(lookup_type_module(obj), obj.__qualname__, type_obj=obj)
->>>>>>> 5a55f2d3
 
 
 def _is_instance(obj: object, types: tuple[type, ...]) -> type|None:
@@ -335,55 +328,13 @@
 
     if isinstance(value, dict):
         t = type(value)
-<<<<<<< HEAD
-        if value:
-            el = value.random_item() if isinstance(value, RandomDict) else sample_from_collection(value.items())
-            args = tuple(get_full_type(fld, depth=depth+1) for fld in el)
-        else:
-            args = (TypeInfo("typing", "Never"), TypeInfo("typing", "Never"))
-        module = "" if t.__module__ == "builtins" else t.__module__
-        return TypeInfo(module, t.__qualname__, args=args, is_self=is_self)
-    elif isinstance(value, (list, set)):
-        t = type(value)
-        if value:
-            el = sample_from_collection(value)
-            args = (get_full_type(el, depth=depth+1),)
-        else:
-            args = (TypeInfo("typing", "Never"),)
-        module = "" if t.__module__ == "builtins" else t.__module__
-        return TypeInfo(module, t.__qualname__, args=args, is_self=is_self)
-    elif (t := _is_instance(value, (abc.KeysView, abc.ValuesView))):
-        if value:
-            el = sample_from_collection(value)
-            args = (get_full_type(el, depth=depth+1),)
-        else:
-            args = (TypeInfo("typing", "Never"),)
-        return TypeInfo("typing", t.__qualname__, args=args, is_self=is_self)
-    elif isinstance(value, abc.ItemsView):
-        if value:
-            el = sample_from_collection(value)
-            args = tuple(get_full_type(fld, depth=depth+1) for fld in el)
-        else:
-            args = (TypeInfo("typing", "Never"), TypeInfo("typing", "Never"))
-        return TypeInfo("typing", "ItemsView", args=args, is_self=is_self)
-    elif isinstance(value, tuple):
-        if isinstance_namedtuple(value):
-            t = type(value)
-            return TypeInfo(t.__module__, t.__qualname__, is_self=is_self)
-        else:
-            if value:
-                args = tuple(get_full_type(fld, depth=depth+1) for fld in value)
-            else:
-                args = tuple()
-            return TypeInfo("", "tuple", args=args, is_self=is_self)
-=======
         args = (TypeInfo("typing", "Never"), TypeInfo("typing", "Never"))
         try:
             if value:
                 el = value.random_item() if isinstance(value, RandomDict) else sample_from_collection(value.items())
                 args = tuple(get_full_type(fld, depth=depth+1) for fld in el)
         except Exception: pass
-        return TypeInfo(lookup_type_module(t), t.__qualname__, args=args)
+        return TypeInfo(lookup_type_module(t), t.__qualname__, args=args, is_self=is_self)
     elif isinstance(value, (list, set)):
         t = type(value)
         args = (TypeInfo("typing", "Never"),)
@@ -392,7 +343,7 @@
                 el = sample_from_collection(value)
                 args = (get_full_type(el, depth=depth+1),)
         except Exception: pass
-        return TypeInfo(lookup_type_module(t), t.__qualname__, args=args)
+        return TypeInfo(lookup_type_module(t), t.__qualname__, args=args, is_self=is_self)
     elif (t := _is_instance(value, (abc.KeysView, abc.ValuesView))):
         args = (TypeInfo("typing", "Never"),)
         try:
@@ -400,7 +351,7 @@
                 el = sample_from_collection(value)
                 args = (get_full_type(el, depth=depth+1),)
         except Exception: pass
-        return TypeInfo("typing", t.__qualname__, args=args)
+        return TypeInfo("typing", t.__qualname__, args=args, is_self=is_self)
     elif isinstance(value, abc.ItemsView):
         args = (TypeInfo("typing", "Never"), TypeInfo("typing", "Never"))
         try:
@@ -408,19 +359,18 @@
                 el = sample_from_collection(value)
                 args = tuple(get_full_type(fld, depth=depth+1) for fld in el)
         except Exception: pass
-        return TypeInfo("typing", "ItemsView", args=args)
+        return TypeInfo("typing", "ItemsView", args=args, is_self=is_self)
     elif isinstance(value, tuple):
         if isinstance_namedtuple(value):
             t = type(value)
-            return TypeInfo(lookup_type_module(t), t.__qualname__)
+            return TypeInfo(lookup_type_module(t), t.__qualname__, is_self=is_self)
         else:
             args = tuple()
             try:
                 if value:
                     args = tuple(get_full_type(fld, depth=depth+1) for fld in value)
             except Exception: pass
-            return TypeInfo("", "tuple", args=args)
->>>>>>> 5a55f2d3
+            return TypeInfo("", "tuple", args=args, is_self=is_self)
     elif isinstance(value, (FunctionType, MethodType)):
         return type_from_annotations(value)
     elif isinstance(value, abc.Generator):
