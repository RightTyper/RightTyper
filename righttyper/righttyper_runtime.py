import inspect
import random
import re
import sys

import collections.abc as abc
from functools import cache
from itertools import islice
from types import CodeType, FrameType, NoneType, FunctionType, MethodType, GenericAlias
from typing import Any, cast, TypeAlias
from pathlib import Path

from righttyper.random_dict import RandomDict
from righttyper.righttyper_types import (
    Filename,
    FunctionName,
    FuncInfo,
    T,
    TypeInfo,
    NoneTypeInfo
)
from righttyper.righttyper_utils import skip_this_file, get_main_module_fqn


def sample_from_collection(value: abc.Collection[T]|abc.Iterator[T], depth = 0) -> T:
    """Samples from a collection, or from an interator/generator whose state we don't mind changing."""
    MAX_ELEMENTS = 10   # to keep this O(1)

    if isinstance(value, abc.Collection):
        n = random.randint(0, min(MAX_ELEMENTS, len(value) - 1))
        return next(islice(value, n, n + 1))

    n = random.randint(1, MAX_ELEMENTS)
    return list(islice(value, n))[-1]


JX_DTYPES = None
def jx_dtype(value: Any) -> str|None:
    global JX_DTYPES

    if JX_DTYPES is None:
        # we lazy load jaxtyping to avoid "PytestAssertRewriteWarning"s
        try:
            import jaxtyping as jx
            jx_dtype_type: TypeAlias = jx._array_types._MetaAbstractDtype
            JX_DTYPES = cast(list[jx_dtype_type], [
                jx.UInt4, jx.UInt8, jx.UInt16, jx.UInt32, jx.UInt64,
                jx.Int4, jx.Int8, jx.Int16, jx.Int32, jx.Int64,
                jx.BFloat16, jx.Float16, jx.Float32, jx.Float64,
                jx.Complex64, jx.Complex128,
                jx.Bool, jx.UInt, jx.Int, jx.Integer,
                jx.Float, jx.Complex, jx.Inexact, jx.Real,
                jx.Num, jx.Shaped, jx.Key,
            ])
        except ImportError:
            JX_DTYPES = []

    t = type(value)
    for dtype in JX_DTYPES:
        if isinstance(value, dtype[t, "..."]):
            return dtype.__qualname__
    return None


@cache
def should_skip_function(
    code: CodeType,
    script_dir: str,
    include_all: bool,
    include_files_pattern: str,
    include_functions_pattern: tuple[str, ...]
) -> bool:
    skip_file = skip_this_file(
        code.co_filename,
        script_dir,
        include_all,
        include_files_pattern,
    )
    included_in_pattern = include_functions_pattern and \
        all([not re.search(pattern, code.co_name) \
             for pattern in include_functions_pattern])
    if (
        code.co_name.startswith("<")
        or skip_file
        or included_in_pattern
        or "righttyper_" in code.co_filename
    ):
        return True
    if not (code.co_flags & 0x2):
        import dis

        assert dis.COMPILER_FLAG_NAMES[0x2] == "NEWLOCALS"
        return True
    return False


def type_from_annotations(func: abc.Callable) -> TypeInfo:
    # Get the signature of the function
    signature = inspect.signature(func)
    #print(f"{func=} {signature=}")

    args: tuple

    # Do we have an annotation?
    if (
        any(p.annotation is not p.empty for p in signature.parameters.values())
        or signature.return_annotation is not inspect.Signature.empty
    ):
        # Extract argument types, default to Any if no annotation provided
        arg_types = [
            (param.annotation if param.annotation is not param.empty else Any)
            for name, param in signature.parameters.items()
        ]

        # Extract return type, default to Any if no annotation provided
        return_type = signature.return_annotation
        if return_type is inspect.Signature.empty:
            return_type = Any

        def format_arg(arg) -> str:
            if isinstance(arg, str):
                # If types are quoted while using "from __future__ import annotations",
                # strings may appear double quoted
                if len(arg) >= 2 and arg[0] == arg[-1] and arg[0] in ["'",'"']:
                    arg = arg[1:-1]

                return arg

            if isinstance(arg, GenericAlias):
                return str(arg)

            if isinstance(arg, type):
                return str(get_type_name(arg))

            return repr(arg)

        # Format the result
        args = (
            f"[{', '.join([format_arg(arg) for arg in arg_types])}]",
            format_arg(return_type)
        )
    else:
        # no annotation: default to just "Callable"
        args = tuple()

    # Construct the Callable type string
    return TypeInfo("typing", "Callable", args=args,
                    func=FuncInfo(
                        Filename(func.__code__.co_filename),
                        func.__code__.co_firstlineno,
                        FunctionName(func.__qualname__)
                    ),
                    is_bound=isinstance(func, MethodType)
    )


def find_caller_frame() -> FrameType|None:
    """Attempts to find the stack frame which from which we were called. A bit brittle!"""
    pkg_path = Path(find_caller_frame.__code__.co_filename).parent

    frame: FrameType|None = sys._getframe(1)

    while (frame is not None and frame.f_code is not None and
           pkg_path in Path(frame.f_code.co_filename).parents):
        frame = frame.f_back

    return frame


@cache
def from_types_import(t: type) -> str | None:
    # TODO we could also simply reverse types.__dict__ ...
    import types

    for k in types.__all__:
        if (v := types.__dict__.get(k)) and t is v:
            return k

    return None


@cache
def in_builtins_import(t: type) -> bool:
    import builtins

    if bt := builtins.__dict__.get(t.__name__):
        return t == bt

    return False


def normalize_module_name(module_name: str) -> str:
    """Applies common substitutions to a type's module's name."""
    if module_name == "__main__":
        # "__main__" isn't generally usable for typing, and only unique in this execution
        return get_main_module_fqn()

    if module_name == "builtins":
        return ""   # we consider these "well-known" and, for brevity, omit the module name

    return module_name


@cache
def lookup_type_module(t: type) -> str:
    parts = t.__qualname__.split('.')

    def is_defined_in_module(namespace: dict, index: int=0) -> bool:
        if index<len(parts) and (obj := namespace.get(parts[index])):
            if obj is t:
                return True

            if isinstance(obj, dict):
                return is_defined_in_module(obj, index+1)

        return False

    # Is it defined where it claims to be?
    if (m := sys.modules.get(t.__module__)):
        if is_defined_in_module(m.__dict__):
            return normalize_module_name(t.__module__)

    # Can we find it some submodule?
    # FIXME this search could be more exhaustive and/or more principled
    module_prefix = f"{t.__module__}."
    for name, mod in sys.modules.items():
        if name.startswith(module_prefix) and is_defined_in_module(mod.__dict__):
            return normalize_module_name(name)

    # Keep it as a last resort, to facilitate diagnostics
    return normalize_module_name(t.__module__)


RANGE_ITER_TYPE = type(iter(range(1)))

def get_type_name(obj: type, depth: int = 0) -> TypeInfo:
    """Returns a type's name as a TypeInfo."""

    if depth > 255:
        # We have likely fallen into an infinite recursion.
        # Fail gracefully to return "Never" while reporting the warning.
        print(f"Warning: RightTyper failed to compute the type of {obj}.")
        return TypeInfo("typing", "Never")

    # Some builtin types are available from the "builtins" module,
    # some from the "types" module, but others still, such as
    # "list_iterator", aren't known by any particular name.
    if obj.__module__ == "builtins":
        if obj is NoneType:
            return NoneTypeInfo
        elif in_builtins_import(obj):
            return TypeInfo("", obj.__name__, type_obj=obj) # these are "well known", so no module name needed
        elif (name := from_types_import(obj)):
            return TypeInfo("types", name, type_obj=obj)
        elif obj is RANGE_ITER_TYPE:
            return TypeInfo("typing", "Iterator", args=(TypeInfo("", "int", type_obj=int),))
        # TODO match other ABC from collections.abc based on interface
        elif issubclass(obj, abc.Iterator):
            return TypeInfo("typing", "Iterator", args=(TypeInfo("typing", "Any"),))
        else:
            # fall back to its name, just so we can tell where it came from.
            return TypeInfo.from_type(obj)

    # Certain dtype types' __qualname__ doesn't include a fully qualified name of their inner type
    if obj.__module__ == 'numpy' and 'dtype[' in obj.__name__ and hasattr(obj, "type"):
        t_name = obj.__qualname__.split('[')[0]
        return TypeInfo(obj.__module__, t_name, args=(get_type_name(obj.type, depth+1),))

    # Disabled for now: passing types using aliases at this point can lead to
    # confusion, as there can be an alias that conflicts with a module's fully
    # qualified name.  For example, "import x.y as ast" would conflict with "ast.If"
    if False:
        # Look for a local alias for the type
        # FIXME this only checks for globally known names, and doesn't match inner classes (e.g., Foo.Bar).
        # FIXME that name may be locally bound to something different, hiding the global
        if caller_frame := find_caller_frame():
            current_namespace = caller_frame.f_globals
            if current_namespace.get(obj.__name__) is obj:
                return obj.__name__

            # Check if the type is accessible from a module in the current namespace
            for name, mod in current_namespace.items():
                if (
                    inspect.ismodule(mod)
                    and hasattr(mod, obj.__name__)
                    and getattr(mod, obj.__name__) is obj
                ):
                    return f"{name}.{obj.__name__}"

    return TypeInfo(lookup_type_module(obj), obj.__qualname__, type_obj=obj)


def _is_instance(obj: object, types: tuple[type, ...]) -> type|None:
    """Like isinstance(), but returns the type matched."""
    for t in types:
        if isinstance(obj, t):
            return t

    return None


def get_value_type(value: Any, /, use_jaxtyping: bool = False, depth: int = 0) -> TypeInfo:
    """
    get_value_type takes a value (an instance) as input and returns a string representing its type.

    If the value is a collection, it randomly selects an element (or key-value pair) and determines their types.
    If the value is a tuple, it determines the types of all elements in the tuple.

    For other types, it returns the name of the type.
    """
    if depth > 255:
        # We have likely fallen into an infinite recursion.
        # Fail gracefully to return "Never" while reporting the warning.
        print(f"Warning: RightTyper failed to compute the type of {value}.")
        return TypeInfo("typing", "Never")

    t: type|None
    args: tuple[TypeInfo, ...]

    if isinstance(value, dict):
        t = type(value)
        args = (TypeInfo("typing", "Never"), TypeInfo("typing", "Never"))
        try:
            if value:
                el = value.random_item() if isinstance(value, RandomDict) else sample_from_collection(value.items())
<<<<<<< HEAD
                args = tuple(get_value_type(fld, depth=depth+1) for fld in el)
        except Exception: pass
=======
                args = tuple(get_full_type(fld, depth=depth+1) for fld in el)
        except Exception:
            pass
>>>>>>> 15f837d9
        return TypeInfo(lookup_type_module(t), t.__qualname__, args=args)
    elif isinstance(value, (list, set)):
        t = type(value)
        args = (TypeInfo("typing", "Never"),)
        try:
            if value:
                el = sample_from_collection(value)
<<<<<<< HEAD
                args = (get_value_type(el, depth=depth+1),)
        except Exception: pass
=======
                args = (get_full_type(el, depth=depth+1),)
        except Exception:
            pass
>>>>>>> 15f837d9
        return TypeInfo(lookup_type_module(t), t.__qualname__, args=args)
    elif (t := _is_instance(value, (abc.KeysView, abc.ValuesView))):
        args = (TypeInfo("typing", "Never"),)
        try:
            if value:
                el = sample_from_collection(value)
<<<<<<< HEAD
                args = (get_value_type(el, depth=depth+1),)
        except Exception: pass
=======
                args = (get_full_type(el, depth=depth+1),)
        except Exception:
            pass
>>>>>>> 15f837d9
        return TypeInfo("typing", t.__qualname__, args=args)
    elif isinstance(value, abc.ItemsView):
        args = (TypeInfo("typing", "Never"), TypeInfo("typing", "Never"))
        try:
            if value:
                el = sample_from_collection(value)
<<<<<<< HEAD
                args = tuple(get_value_type(fld, depth=depth+1) for fld in el)
        except Exception: pass
=======
                args = tuple(get_full_type(fld, depth=depth+1) for fld in el)
        except Exception:
            pass
>>>>>>> 15f837d9
        return TypeInfo("typing", "ItemsView", args=args)
    elif isinstance(value, tuple):
        if isinstance_namedtuple(value):
            t = type(value)
            return TypeInfo(lookup_type_module(t), t.__qualname__)
        else:
            args = tuple()
            try:
                if value:
<<<<<<< HEAD
                    args = tuple(get_value_type(fld, depth=depth+1) for fld in value)
            except Exception: pass
=======
                    args = tuple(get_full_type(fld, depth=depth+1) for fld in value)
            except Exception:
                pass
>>>>>>> 15f837d9
            return TypeInfo("", "tuple", args=args)
    elif isinstance(value, (FunctionType, MethodType)):
        return type_from_annotations(value)
    elif isinstance(value, abc.Generator):
        any = TypeInfo("typing", "Any")
        return TypeInfo("typing", "Generator", args=(any, any, any))  # FIXME needs yield / send / return types
    elif isinstance(value, abc.AsyncGenerator):
        any = TypeInfo("typing", "Any")
        return TypeInfo("typing", "AsyncGenerator", args=(any, any))  # FIXME needs yield / send types
    elif isinstance(value, abc.Coroutine):
        any = TypeInfo("typing", "Any")
        return TypeInfo("typing", "Coroutine", args=(any, any, any))  # FIXME needs yield / send / return types
    elif isinstance(value, type) and value is not type:
        return TypeInfo("", "type", args=(get_type_name(value, depth+1),))


    if use_jaxtyping and hasattr(value, "dtype") and hasattr(value, "shape"):
        if (dtype := jx_dtype(value)) is not None:
            shape = " ".join(str(d) for d in value.shape)
            return TypeInfo("jaxtyping", dtype, args=(
                get_type_name(type(value), depth+1),
                f"\"{shape}\""
            ))

    if (t := type(value)).__module__ == 'numpy' and t.__qualname__ == 'ndarray':
        return TypeInfo("numpy", "ndarray", args=(
            TypeInfo("typing", "Any"),
            get_type_name(type(value.dtype), depth+1)
        ))

    return get_type_name(type(value), depth+1)


def isinstance_namedtuple(obj: object) -> bool:
    return (
        isinstance(obj, tuple)
        and hasattr(obj, "_asdict")
        and hasattr(obj, "_fields")
    )<|MERGE_RESOLUTION|>--- conflicted
+++ resolved
@@ -323,14 +323,9 @@
         try:
             if value:
                 el = value.random_item() if isinstance(value, RandomDict) else sample_from_collection(value.items())
-<<<<<<< HEAD
                 args = tuple(get_value_type(fld, depth=depth+1) for fld in el)
-        except Exception: pass
-=======
-                args = tuple(get_full_type(fld, depth=depth+1) for fld in el)
         except Exception:
             pass
->>>>>>> 15f837d9
         return TypeInfo(lookup_type_module(t), t.__qualname__, args=args)
     elif isinstance(value, (list, set)):
         t = type(value)
@@ -338,42 +333,27 @@
         try:
             if value:
                 el = sample_from_collection(value)
-<<<<<<< HEAD
                 args = (get_value_type(el, depth=depth+1),)
-        except Exception: pass
-=======
-                args = (get_full_type(el, depth=depth+1),)
         except Exception:
             pass
->>>>>>> 15f837d9
         return TypeInfo(lookup_type_module(t), t.__qualname__, args=args)
     elif (t := _is_instance(value, (abc.KeysView, abc.ValuesView))):
         args = (TypeInfo("typing", "Never"),)
         try:
             if value:
                 el = sample_from_collection(value)
-<<<<<<< HEAD
                 args = (get_value_type(el, depth=depth+1),)
-        except Exception: pass
-=======
-                args = (get_full_type(el, depth=depth+1),)
         except Exception:
             pass
->>>>>>> 15f837d9
         return TypeInfo("typing", t.__qualname__, args=args)
     elif isinstance(value, abc.ItemsView):
         args = (TypeInfo("typing", "Never"), TypeInfo("typing", "Never"))
         try:
             if value:
                 el = sample_from_collection(value)
-<<<<<<< HEAD
                 args = tuple(get_value_type(fld, depth=depth+1) for fld in el)
-        except Exception: pass
-=======
-                args = tuple(get_full_type(fld, depth=depth+1) for fld in el)
         except Exception:
             pass
->>>>>>> 15f837d9
         return TypeInfo("typing", "ItemsView", args=args)
     elif isinstance(value, tuple):
         if isinstance_namedtuple(value):
@@ -383,14 +363,9 @@
             args = tuple()
             try:
                 if value:
-<<<<<<< HEAD
                     args = tuple(get_value_type(fld, depth=depth+1) for fld in value)
-            except Exception: pass
-=======
-                    args = tuple(get_full_type(fld, depth=depth+1) for fld in value)
             except Exception:
                 pass
->>>>>>> 15f837d9
             return TypeInfo("", "tuple", args=args)
     elif isinstance(value, (FunctionType, MethodType)):
         return type_from_annotations(value)
