--- conflicted
+++ resolved
@@ -390,42 +390,4 @@
         isinstance(obj, tuple)
         and hasattr(obj, "_asdict")
         and hasattr(obj, "_fields")
-<<<<<<< HEAD
-    )
-
-
-def update_argtypes(
-    argtypes: list[ArgInfo],
-    index: tuple[FuncInfo, ArgumentName],
-    arg_values: Any,
-    argument_name: str,
-    /,
-    is_vararg: bool,
-    is_kwarg: bool,
-    use_jaxtyping: bool,
-    self_type: type | None
-) -> None:
-
-    def add_arg_info(
-        values: Any,
-    ) -> None:
-        types = TypeInfoSet([
-            get_full_type(val, use_jaxtyping=use_jaxtyping, self_type=self_type)
-            for val in values
-        ])
-        argtypes.append(
-            ArgInfo(
-                ArgumentName(argument_name),
-                types,
-            )
-        )
-
-    if is_vararg:
-        add_arg_info(arg_values[0])
-    elif is_kwarg:
-        add_arg_info(arg_values[0].values())
-    else:
-        add_arg_info(arg_values)
-=======
-    )
->>>>>>> c68ac0a2
+    )