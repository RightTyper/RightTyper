import typing
import builtins
import collections.abc as abc
from dataclasses import dataclass
import libcst as cst
import libcst.matchers as cstm
from libcst.metadata import MetadataWrapper, PositionProvider
import re

from righttyper.righttyper_types import (
    Filename,
    FuncId,
    FuncAnnotation,
    FunctionName,
    TypeInfo
)


@dataclass(eq=True, frozen=True)
class ExtendedFunctionDef:
    # The list of CST elements before the actual `FunctionDef` node which are
    # associated with that node
    prefix: typing.Sequence[cst.SimpleStatementLine | cst.BaseCompoundStatement]
    # The primary `FunctionDef` node
    primary: cst.FunctionDef


_BUILTIN_TYPES : frozenset[str] = frozenset({
    t for t in (
        "None",
        *(name for name, value in builtins.__dict__.items() if isinstance(value, type))
    )
})

# FIXME this prevents us from missing out on well-known "typing." types,
# but is risky... change to receiving fully qualified names and simplifying
# them in context.
_TYPING_TYPES : frozenset[str] = frozenset({
    t for t in typing.__all__
})

# Regex for a type hint comment
_TYPE_HINT_COMMENT = re.compile(
    r"#\stype:\s*[^\s]+"
)


# Regex for a function and retval type hint comment
_TYPE_HINT_COMMENT_FUNC = re.compile(
    r"#\stype:\s*\([^\)]*\)\s*->\s*[^\s]+"
)


def _dotted_name_to_nodes(name: str) -> cst.Attribute | cst.Name:
    """Creates Attribute/Name to build a module name, dotted or not."""
    parts = name.split(".")
    if len(parts) == 1:
        return cst.Name(parts[0])
    base: cst.Name | cst.Attribute = cst.Name(parts[0])
    for part in parts[1:]:
        base = cst.Attribute(value=base, attr=cst.Name(part))
    return base

def _nodes_to_dotted_name(node: cst.Attribute|cst.Name|cst.BaseExpression) -> str:
    """Extracts a module name from CST Attribute/Name nodes."""
    if isinstance(node, cst.Attribute):
        return f"{_nodes_to_dotted_name(node.value)}.{_nodes_to_dotted_name(node.attr)}"

    assert isinstance(node, cst.Name), f"{node=}"
    return node.value

def _nodes_to_top_level_name(node: cst.Attribute|cst.Name|cst.BaseExpression) -> str:
    """Extracts the top-level name (e.g., 'foo' in 'foo.bar') from CST Attribute/Name nodes."""
    while isinstance(node, cst.Attribute):
        node = node.value

    assert isinstance(node, cst.Name), f"{node=}"
    return node.value

def _nodes_to_all_dotted_names(node: cst.Attribute|cst.Name|cst.BaseExpression) -> list[str]:
    """Extracts the list of all module and parent module names from CST Attribute/Name nodes."""
    if isinstance(node, cst.Attribute):
        names = _nodes_to_all_dotted_names(node.value)
        return [*names, f"{names[-1]}.{node.attr.value}"]

    assert isinstance(node, cst.Name), f"{node=}"
    return [node.value]

def _get_str_attr(obj: object, path: str) -> str|None:
    """Looks for a str-valued attribute along the given dot-separated attribute path."""
    for elem in path.split('.'):
        if obj and isinstance(obj, (list, tuple)):
            obj = obj[0]

        if (obj := getattr(obj, elem, None)) is None:
            break

    return obj if isinstance(obj, str) else None

def _annotation_as_string(annotation: cst.BaseExpression) -> str:
    return cst.Module([cst.SimpleStatementLine([cst.Expr(annotation)])]).code.strip('\n')

def _quote(s: str) -> str:
    s = s.replace('\\', '\\\\')
    return '"' + s.replace('"', '\\"') + '"'


class UnifiedTransformer(cst.CSTTransformer):
    METADATA_DEPENDENCIES = (PositionProvider,)

    def __init__(
        self,
        filename: str,
        type_annotations: dict[FuncId, FuncAnnotation],
        override_annotations: bool,
        only_update_annotations: bool,
        inline_generics: bool,
        module_name: str|None
    ) -> None:
        self.filename = filename
        self.type_annotations = type_annotations
        self.override_annotations = override_annotations
        self.only_update_annotations = only_update_annotations
        self.inline_generics = inline_generics
        self.has_future_annotations = False
        self.module_name = module_name
<<<<<<< HEAD
        self.module_names = sorted(module_names, key=lambda name: -name.count('.'))
        self.change_list: list[tuple[FunctionName, ExtendedFunctionDef, ExtendedFunctionDef]] = []
=======
        self.change_list: list[tuple[FunctionName, cst.FunctionDef, cst.FunctionDef]] = []
>>>>>>> 01e52f85

        # TODO Ideally we'd use TypeInfo.module and avoid this as well as _module_for
        def iter_types(t: TypeInfo):
            yield t
            for arg in t.args:
                if type(arg) is TypeInfo:
                    yield from iter_types(arg)

        self.name2module: dict[str, str] = {
            t.qualname(): t.module
            for ann in type_annotations.values()
            for root in [arg[1] for arg in ann.args] + [ann.retval]
            for t in iter_types(root)
        }

    def _module_for(self, name: str) -> tuple[str, str]:
        """Splits a dot name in its module and qualified name parts."""
        if name.startswith("builtins."):
            return 'builtins', name[9:]

        if (m := self.name2module.get(name)):
            return m, name[len(m)+1:]

        return '', name

    def _is_valid(self, annotation: TypeInfo) -> bool:
        """Returns whether the annotation can be parsed."""
        # local names such as foo.<locals>.Bar yield this exception
        try:
            cst.parse_expression(str(annotation))
            return True
        except cst.ParserSyntaxError:
            return False

    def _rename_types(self, annotation: cst.BaseExpression) -> cst.BaseExpression:
        """Renames types in an annotation based on the module name and on any aliases."""

        class Renamer(cst.CSTTransformer):
            def __init__(self, transformer: 'UnifiedTransformer'):
                self.t = transformer

            def visit_Attribute(self, node: cst.Attribute) -> bool:
                return False    # we read the whole name at once, so don't recurse

            def try_replace(self, node: cst.Name|cst.Attribute) -> cst.Name|cst.Attribute:
                name = _nodes_to_dotted_name(node)

                if name in _BUILTIN_TYPES:
                    if name not in self.t.used_names[-1]:
                        return node

                    name = f"builtins.{name}" # somebody overrode a builtin name(!)

                if a := self.t.aliases.get(name):
                    return _dotted_name_to_nodes(a)

                module, rest = self.t._module_for(name)
                if module:
                    if module == self.t.module_name:
                        return _dotted_name_to_nodes(rest)

                    if a := self.t.aliases.get(module):
                        return _dotted_name_to_nodes(f"{a}.{rest}")

                    # does the package name conflict with other definitions?
                    if name.split('.')[0] in self.t.used_names[-1]:
                        alias = "_rt_" + "_".join(module.split("."))
                        self.t.if_checking_aliases[module] = alias
                        return _dotted_name_to_nodes(alias + ("" if rest == "" else f".{rest}"))

                if module == 'builtins':
                    return _dotted_name_to_nodes(name)

                return node

            def leave_Name(self,
                orig_node: cst.Name,
                updated_node: cst.Name
            ) -> cst.Name|cst.Attribute:
                return self.try_replace(updated_node)

            def leave_Attribute(self,
                orig_node: cst.Attribute,
                updated_node: cst.Attribute
            ) -> cst.Name|cst.Attribute:
                return self.try_replace(updated_node)

        return typing.cast(cst.BaseExpression, annotation.visit(Renamer(self)))


    def _unknown_types(self, types: set[str]) -> abc.Iterator[str]:
        """Yields types among those given that are unknown."""
        for t in types:
            if not (
                t.split('.')[0] in self.known_names
                or self._module_for(t)[0] in self.imported_modules
            ):
                yield t


    def _process_generics(self, ann: FuncAnnotation) -> tuple[FuncAnnotation, dict[int, TypeInfo]]:
        """Transforms an annotation, defining type variables and using them."""

        class RenameGenericsTransformer(TypeInfo.Transformer):
            def __init__(self):
                self.generics = {}
            
            def visit(vself, node: TypeInfo) -> TypeInfo:
                if not node.typevar_index:
                    return super().visit(node)

                if node.typevar_index not in vself.generics:
                    if self.inline_generics:
                        name = f"T{node.typevar_index}"
                    else:
                        while (name := f"rt_T{self.module_generic_index}") in self.used_names[-1]:
                            self.module_generic_index += 1
                        self.module_generic_index += 1

                    vself.generics[node.typevar_index] = node.replace(typevar_name=name)

                return vself.generics[node.typevar_index]

        tr = RenameGenericsTransformer()
        updated_ann = FuncAnnotation(
            [(name, tr.visit(ti)) for name, ti in ann.args],
            tr.visit(ann.retval)
        )
        
        return (updated_ann, tr.generics)
                    
    def _is_overload(self, decorator: cst.Decorator):
        """Test if the given decorator is an `@overload` decorator.
        
        Note that this is not a perfect test -- it is based on `self.aliases`
        and only handles global includes and aliases thereof."""
        if isinstance(decorator.decorator, cst.Name):
            return decorator.decorator.value == self.aliases["typing.overload"]
        if isinstance(decorator.decorator, cst.Attribute) and isinstance(decorator.decorator.value, cst.Name):
            typing_alias = self.aliases["typing"] if "typing" in self.aliases else "typing"
            return decorator.decorator.value.value == typing_alias and decorator.decorator.attr.value == "overload"
        return False

    def visit_Module(self, node: cst.Module) -> bool:
        # Initialize mutable members here, just in case transformer gets reused

        # names used somewhere in a module or class scope
        self.used_names: list[set[str]] = [used_names(node)]

        # currently known global names
        self.known_names: set[str] = set(_BUILTIN_TYPES)

        # global aliases from 'from .. import ..' and 'import .. as ..'
        self.aliases: dict[str, str] = {
            f"typing.{t}": t
            for t in _TYPING_TYPES
        }

        # "import ... as ..." within "if TYPE_CHECKING:".
        # TODO read those in as well so as not to duplicate imports
        self.if_checking_aliases: dict[str, str] = dict()

        # modules imported under their own names
        self.imported_modules: set[str] = set()

        self.unknown_types : set[str] = set()
        self.name_stack : list[str] = []

        self.has_future_annotations = any(
            True for match in cstm.findall(
                node,
                cstm.ImportFrom(
                    module=cstm.Name("__future__"),
                    names=[
                        cstm.ImportAlias(
                            name=cstm.Name("annotations")
                        )
                    ]
                )
            )
        )

        self.module_generic_index = 1

        # Since overloads must be consecutive, we don't need to keep track of
        # multiple concurrent overloaded functions within each namespace.

        # The current list of overloads that have been collected in each scope.
        # Note that this is a stack since namespaces can be nested
        # (e.g. classes).
        self.overload_stack: list[list[cst.FunctionDef]] = [[]]
        # The current list of overloaded function names that are in each scope.
        self.overload_name_stack: list[str] = [""]

        return True


    def visit_If(self, node: cst.If) -> bool:
        if cstm.matches(node, cstm.If(test=cstm.Name("TYPE_CHECKING"))):
            return False    # to ignore imports within TYPE_CHECKING

        return True


    def visit_Import(self, node: cst.Import) -> bool:
        if not self.name_stack: # for now, we only handle global imports
            # node.names could also be cst.ImportStar
            if isinstance(node.names, abc.Sequence):
                for alias in node.names:
                    if alias.asname is not None:
                        self.known_names.add(_nodes_to_top_level_name(alias.asname.name))
                        self.aliases[_nodes_to_dotted_name(alias.name)] = _nodes_to_dotted_name(alias.asname.name)
                    else:
                        self.imported_modules |= set(_nodes_to_all_dotted_names(alias.name))
        return False

    def visit_ImportFrom(self, node: cst.ImportFrom) -> bool:
        if not self.name_stack: # for now, we only handle global imports
            # node.names could also be cst.ImportStar
            if isinstance(node.names, abc.Sequence):
                for alias in node.names:
                    self.known_names.add(
                        _nodes_to_top_level_name(
                            alias.asname.name if alias.asname is not None else alias.name
                        )
                    )

                    source: list[str] = []

                    if node.relative:
                        if self.module_name is None:
                            # TODO warn: cannot handle import: module name unknown
                            return False

                        source = self.module_name.split('.')[:-len(node.relative)]
                        if not source:
                            # TODO warn: invalid import (goes out of package space)
                            return False

                    source += _nodes_to_dotted_name(node.module).split('.') if node.module else []

                    self.aliases[f"{'.'.join(source)}.{_nodes_to_dotted_name(alias.name)}"] = \
                        _nodes_to_dotted_name(
                            alias.asname.name if alias.asname is not None else alias.name
                        )

        return False

    def visit_ClassDef(self, node: cst.ClassDef) -> bool:
        name_source = list_rindex(self.name_stack, '<locals>') # neg. index of last function, or 0 (for globals)
        self.name_stack.append(node.name.value)
        self.used_names.append(self.used_names[name_source] | used_names(node))
        self.overload_stack.append([])
        self.overload_name_stack.append("")
        return True

    def leave_ClassDef(self, orig_node: cst.ClassDef, updated_node: cst.ClassDef) -> cst.ClassDef:
        # a class is known once its definition is done
        self.known_names.add(".".join(self.name_stack))
        self.name_stack.pop()
        self.used_names.pop()
        self.overload_stack.pop()
        self.overload_name_stack.pop()
        return updated_node

    def visit_FunctionDef(self, node: cst.FunctionDef) -> bool:
        name_source = list_rindex(self.name_stack, '<locals>') # neg. index of last function, or 0 (for globals)
        self.name_stack.extend([node.name.value, "<locals>"])
        self.used_names.append(self.used_names[name_source] | used_names(node))
        self.overload_stack.append([])
        self.overload_name_stack.append("")
        return True

    def _get_annotation_expr(self, annotation: TypeInfo) -> cst.BaseExpression:
        class FindGenerics(TypeInfo.Transformer):
            def __init__(self):
                self.generics = set()

            def visit(self, node: TypeInfo) -> TypeInfo:
                if node.typevar_name is not None:
                    self.generics.add(node.typevar_name)
                return super().visit(node)
        
        fr = FindGenerics()
        fr.visit(annotation)

        annotation_expr: cst.BaseExpression = cst.parse_expression(str(annotation))
        annotation_expr = self._rename_types(annotation_expr)
        unknown_types = set(self._unknown_types(types_in_annotation(annotation_expr)))
        self.unknown_types |= unknown_types - fr.generics

        if not self.has_future_annotations and (unknown_types - fr.generics - _TYPING_TYPES):
            annotation_expr = cst.SimpleString(_quote(_annotation_as_string(annotation_expr)))

        return annotation_expr
    
    def _process_parameter(self, parameter: cst.Param, ann: FuncAnnotation) -> cst.Param:
        """Processes a parameter, either returning an updated parameter or the original one."""
        if self.only_update_annotations and parameter.annotation is None:
            return parameter
        if (
            not (parameter.annotation is None or self.override_annotations)
            or (annotation := next(
                (
                    annotation for arg, annotation in ann.args
                    if arg == parameter.name.value
                ), None)
            ) is None
        ):
            return parameter

        if not self._is_valid(annotation):
            return parameter

        annotation_expr = self._get_annotation_expr(annotation)

        new_par = parameter.with_changes(
            annotation=cst.Annotation(annotation=annotation_expr)
        )

        # remove per-parameter type hint comment for non-last parameter
        if ((comment := _get_str_attr(new_par, "comma.whitespace_after.first_line.comment.value"))
            and _TYPE_HINT_COMMENT.match(comment)):
            new_par = new_par.with_changes(
                comma=new_par.comma.with_changes(   # type: ignore[union-attr]
                    whitespace_after=new_par.comma.whitespace_after.with_changes( # type: ignore[union-attr]
                        first_line=cst.TrailingWhitespace()
                    )
                )
            )

        # remove per-parameter type hint comment for last parameter
        if ((comment := _get_str_attr(new_par, "whitespace_after_param.first_line.comment.value"))
            and _TYPE_HINT_COMMENT.match(comment)):
            new_par = new_par.with_changes(
                whitespace_after_param=new_par.whitespace_after_param.with_changes(
                    first_line=cst.TrailingWhitespace()
                )
            )

        return new_par

    def leave_FunctionDef(
            self, original_node: cst.FunctionDef, updated_node: cst.FunctionDef
    ) -> cst.FunctionDef | cst.FlattenSentinel | cst.RemovalSentinel:
        name = ".".join(self.name_stack[:-1])
        self.name_stack.pop()
        self.name_stack.pop()
        self.used_names.pop()
        self.overload_stack.pop()
        self.overload_name_stack.pop()

        first_line = min(
            self.get_metadata(PositionProvider, node).start.line
            for node in (original_node, *original_node.decorators)
        )
        key = FuncId(Filename(self.filename), first_line, FunctionName(name))

        # If we encounter a function whose name doesn't match the current
        # overload sequence, we discard the overload stack and update the
        # current overload sequence.
        # This also has the side effect of cleaning up orphan overload
        # signatures, which is good.
        if name != self.overload_name_stack[-1]:
            self.overload_stack[-1] = []
            self.overload_name_stack[-1] = name

        is_overload = any(self._is_overload(decorator)
                          for decorator in updated_node.decorators)

        # If our function is an overload signature, we append it to the overload
        # list.
        # NOTE: This check technically misses if @overload is aliased or used as
        # the result of an expression, but not even mypy handles that.
        if is_overload:
            self.overload_stack[-1].append(original_node)
            return cst.RemoveFromParent()

        if ann := typing.cast(FuncAnnotation, self.type_annotations.get(key)):  # cast to make mypy happy
            pre_function: list[cst.SimpleStatementLine | cst.BaseCompoundStatement] = []
            argmap: dict[str, TypeInfo] = {aname: atype for aname, atype in ann.args}
            overloads = self.overload_stack[-1]
            self.overload_stack[-1] = []

            # Do existing annotations overlap with typevar args/return ?
            typevar_overlap = not self.override_annotations and (
                    (updated_node.returns is not None and ann.retval.is_typevar()) or
                    any (
                        par.annotation is not None and
                        par.name.value in argmap and
                        argmap[par.name.value].is_typevar()
                        for par in typing.cast(typing.Iterator[cst.Param], cstm.findall(updated_node.params, cstm.Param()))
                    )
            )

            del argmap

            # We don't yet support merging type_parameters
            if (overloads == [] or self.override_annotations) and not typevar_overlap and updated_node.type_parameters is None:
                ann, generics = self._process_generics(ann)

                if self.inline_generics:
                    our_params = []
                    for generic in generics.values():
                        assert all(isinstance(arg, TypeInfo) for arg in generic.args)
                        our_params.append(cst.TypeParam(param=cst.TypeVar(
                            name=cst.Name(value=str(generic)),
                            bound=cst.Tuple(elements=[
                                cst.Element(value=self._get_annotation_expr(typing.cast(TypeInfo, arg)))
                                for arg in generic.args
                            ])
                        )))

                    if our_params:
                        updated_node = updated_node.with_changes(type_parameters=cst.TypeParameters(
                            params=our_params
                        ))

                else:
                    for generic in generics.values():
                        assert generic.typevar_name is not None
                        assert all(isinstance(arg, TypeInfo) for arg in generic.args)
                        pre_function.append(cst.SimpleStatementLine(body=[
                            cst.Assign(targets=[cst.AssignTarget(target=cst.Name(generic.typevar_name))],
                                       value=cst.Call(func=cst.Name("TypeVar"), args=[
                                           cst.Arg(value=cst.SimpleString(_quote(str(generic)))),
                                           *(cst.Arg(value=self._get_annotation_expr(
                                               typing.cast(TypeInfo, arg)))
                                             for arg in generic.args
                                            )
                                       ])
                            )
                        ]))
                        self.unknown_types.add("TypeVar")

            class ParamChanger(cst.CSTTransformer):
                def leave_Param(vself, node: cst.Param, updated_node: cst.Param) -> cst.Param:
                    return self._process_parameter(updated_node, ann)

            if overloads == [] or self.override_annotations:
                updated_node = updated_node.with_changes(params=updated_node.params.visit(ParamChanger()))

            should_update_ret = (
            (self.only_update_annotations and updated_node.returns is not None)
            or (not self.only_update_annotations and (updated_node.returns is None or self.override_annotations))
            ) and (overloads == [] or self.override_annotations)
            if should_update_ret:
                if self._is_valid(ann.retval):
                    annotation_expr = self._get_annotation_expr(ann.retval)

                    updated_node = updated_node.with_changes(
                        returns=cst.Annotation(annotation=annotation_expr),
                    )

                    # remove "(...) -> retval"-style type hint comment
                    if ((comment := _get_str_attr(updated_node, "body.body.leading_lines.comment.value"))
                        and _TYPE_HINT_COMMENT_FUNC.match(comment)):
                        updated_node = updated_node.with_changes(
                            body=updated_node.body.with_changes(
                                body=(updated_node.body.body[0].with_changes(leading_lines=[]),
                                      *updated_node.body.body[1:])
                            )
                        )

            # remove single-line type hint comment in the same line as the 'def'
            if ((comment := _get_str_attr(updated_node, "body.header.comment.value"))
                and _TYPE_HINT_COMMENT_FUNC.match(comment)):
                updated_node = updated_node.with_changes(
                    body=updated_node.body.with_changes(
                        header=cst.TrailingWhitespace()))


            # TODO Generate new overloads.
            # If any override_annotations is set, wipe the existing overloads
            # and remake them.
            original_overloads = overloads
            if self.override_annotations:
                overloads = []
            pre_function.extend(overloads)

            if pre_function:
                leading_lines = updated_node.leading_lines
                first_comment = next((
                        i
                        for i, el in enumerate(leading_lines)
                        if isinstance(el, cst.EmptyLine) and el.comment is not None
                    ), None)
                if first_comment is not None:
                    pre_function[0] = pre_function[0].with_changes(leading_lines=leading_lines[:first_comment])
                    updated_node = updated_node.with_changes(leading_lines=leading_lines[first_comment:])

            original_function_def = ExtendedFunctionDef(original_overloads, original_node)
            updated_function_def = ExtendedFunctionDef(pre_function, updated_node)
            self.change_list.append((key.func_name, original_function_def, updated_function_def))
            
            return cst.FlattenSentinel([*pre_function, updated_node]) if pre_function else updated_node

        overloads = self.overload_stack[-1]
        self.overload_stack[-1] = []
        return cst.FlattenSentinel([*overloads, updated_node]) if overloads else updated_node

    # ConstructImportTransformer logic
    def leave_Module(
        self, original_node: cst.Module, updated_node: cst.Module
    ) -> cst.Module:
        # Collect `from __future__` imports and remove them
        future_imports: list[cst.BaseStatement] = []
        new_body: list[cst.BaseStatement] = []
        stmt: cst.BaseStatement

        from_future = cstm.SimpleStatementLine(
            body=[cstm.ImportFrom(
                module=cstm.Name("__future__")
            )]
        )

        for stmt in updated_node.body:
            if cstm.matches(stmt, from_future):
                # Collect future imports to lift later
                future_imports.append(stmt)
            else:
                new_body.append(stmt)

        missing_modules = {
            mod
            for mod in (
                self._module_for(t)[0]
                for t in self.unknown_types - _TYPING_TYPES
                if '.' in t
                and t.split('.')[0] not in self.known_names
            )
            if mod != ''
        }

        def stmt_index(body: list[cst.BaseStatement], pattern: cstm.BaseMatcherNode) -> int|None:
            for i, stmt in enumerate(body):
                if cstm.matches(stmt, pattern):
                    return i

            return None

        def find_beginning(body: list[cst.BaseStatement]) -> int:
            for i, stmt in enumerate(body):
                if not cstm.matches(stmt,
                    cstm.OneOf(
                        cstm.EmptyLine(),
                        cstm.SimpleStatementLine(
                            body=[cstm.Expr(cstm.SimpleString())]
                        )
                    )
                ):
                    break

            return i

        if_type_checking_position = stmt_index(new_body, cstm.If(
                test=cstm.Name('TYPE_CHECKING'),
                body=cstm.IndentedBlock()
            )
        )

        # Add additional type checking imports if needed
        if missing_modules or self.if_checking_aliases:
            existing_body = [*(typing.cast(cst.If, new_body[if_type_checking_position]).body.body
                               if if_type_checking_position is not None
                               else ())]

            # TODO delete modules already imported

            new_stmt: cst.BaseStatement = cst.If(
                test=cst.Name("TYPE_CHECKING"),
                body=cst.IndentedBlock(
                    body=existing_body + [
                        cst.SimpleStatementLine([
                            cst.Import([cst.ImportAlias(_dotted_name_to_nodes(m))])
                        ])
                        for m in sorted(missing_modules)
                    ] + [
                        cst.SimpleStatementLine([
                            cst.Import([cst.ImportAlias(
                                name=_dotted_name_to_nodes(m),
                                asname=cst.AsName(cst.Name(a))
                            )])
                        ])
                        for m, a in sorted(self.if_checking_aliases.items())
                    ]
                )
            )

            if if_type_checking_position is not None:
                new_body[if_type_checking_position] = new_stmt
            else:
                if_type_checking_position = find_beginning(new_body)
                new_body.insert(if_type_checking_position, new_stmt)

            if 'TYPE_CHECKING' not in self.known_names:
                self.unknown_types.add('TYPE_CHECKING')

        # Emit "from typing import ..."
        if (typing_types := (self.unknown_types & _TYPING_TYPES)):
            existing = stmt_index(new_body, cstm.SimpleStatementLine(
                    body=[cstm.ImportFrom(module=cstm.Name("typing"))]
                )
            )

            if existing is not None:
                for alias in cstm.findall(new_body[existing], cstm.ImportAlias()):
                    typing_types.add(_nodes_to_dotted_name(typing.cast(cst.ImportAlias, alias).name))

            new_stmt = cst.SimpleStatementLine(
                body=[
                    cst.ImportFrom(
                        module=cst.Name(value="typing"),
                        names = [
                            cst.ImportAlias(name=_dotted_name_to_nodes(t))
                            # sort 'TYPE_CHECKING' first just because it seems neater that way
                            for t in sorted(typing_types, key=lambda x: (x != 'TYPE_CHECKING', x))
                        ]
                    )
                ]
            )

            if (existing is not None
                and (if_type_checking_position is None
                     or existing < if_type_checking_position)
            ):
                new_body[existing] = new_stmt
            else: 
                position = if_type_checking_position if if_type_checking_position is not None \
                           else find_beginning(new_body)
                new_body.insert(position, new_stmt)


        b = find_beginning(new_body)
        new_body[b:b] = future_imports

        return updated_node.with_changes(body=new_body)


    def get_signature_changes(self: typing.Self) -> list[tuple[FunctionName, str, str]]:
        return [
            (name, old_sig, new_sig)
            for name, old_sig, new_sig in (
                (name, format_signature(old), format_signature(new))
                for name, old, new in self.change_list
            )
            if new_sig != old_sig
        ]


    def transform_code(self: typing.Self, code: cst.Module) -> cst.Module:
        """Applies this transformer to a module."""
        wrapper = MetadataWrapper(code)
        return wrapper.visit(self)


def types_in_annotation(annotation: cst.BaseExpression) -> set[str]:
    """Extracts all type names included in a type annotation."""

    class TypeNameExtractor(cst.CSTVisitor):
        def __init__(self) -> None:
            self.names: set[str] = set()

        def visit_Name(self, node: cst.Name) -> bool:
            self.names.add(node.value)
            return False 

        def visit_Attribute(self, node: cst.Attribute) -> bool:
            self.names.add(_nodes_to_dotted_name(node))
            return False 

    extractor = TypeNameExtractor()
    annotation.visit(extractor)
    return extractor.names


def used_names(node: cst.Module|cst.ClassDef|cst.FunctionDef) -> set[str]:
    """Extracts the names in a module or class."""

    # FIXME handle 'global' and 'nonlocal'

    names: set[str] = set()

    class Extractor(cst.CSTVisitor):
        def __init__(self):
            self.in_scope = False

        def visit_Module(self, node: cst.Module) -> bool:
            self.in_scope = True
            return True

        def visit_ClassDef(self, node: cst.ClassDef) -> bool:
            if self.in_scope:
                names.add(node.name.value)
                return False

            self.in_scope = True
            return True

        def visit_FunctionDef(self, node: cst.FunctionDef) -> bool:
            if self.in_scope:
                names.add(node.name.value)
                return False

            self.in_scope = True
            return True

        def visit_Assign(self, node: cst.Assign) -> bool:
            for t in node.targets:
                if isinstance(t.target, cst.Name):
                    names.add(t.target.value)
                elif isinstance(t.target, cst.Tuple):
                    for el in t.target.elements:
                        if isinstance(el.value, cst.Name):
                            names.add(el.value.value)
            return True

        def visit_AnnAssign(self, node: cst.AnnAssign) -> bool:
            if isinstance(node.target, cst.Name):
                names.add(node.target.value)
            return True

        def visit_ImportFrom(self, node: cst.ImportFrom) -> bool:
            # node.names could also be cst.ImportStar
            if isinstance(node.names, abc.Sequence):
                for alias in node.names:
                    if not alias.asname:
                        names.add(_nodes_to_top_level_name(alias.name))
            return True

        def visit_NamedExpr(self, node: cst.NamedExpr) -> bool:
            names.add(_nodes_to_top_level_name(node.target))
            return True

        def visit_AsName(self, node: cst.AsName) -> bool:
            if isinstance(node.name, (cst.Tuple, cst.List)):
                for el in node.name.elements:
                    names.add(_nodes_to_top_level_name(el.value))
            else:
                names.add(_nodes_to_top_level_name(node.name))

            return True

    node.visit(Extractor())
    return names


def list_rindex(lst: list, item: object) -> int:
    """Returns either a negative index for the last occurrence of 'item' on the list,
       or 0 if not found."""
    try:
        return -1 - lst[::-1].index(item)
    except ValueError:
        return 0


def format_signature(f: ExtendedFunctionDef) -> str:
    """Formats the signature of a function."""

    class BodyRemover(cst.CSTTransformer):
        def leave_FunctionDef(
            self, original_node: cst.FunctionDef, updated_node: cst.FunctionDef
        ) -> cst.FunctionDef:
            return updated_node.with_changes(body=cst.IndentedBlock(body=[
                cst.SimpleStatementLine(body=[])
            ]))

        def leave_Decorator(
            self, original_node: cst.Decorator, updated_node: cst.Decorator
        ) -> cst.RemovalSentinel:
            return cst.RemoveFromParent()

    # Here, we remove the body from the primary function and convert the whole
    # sequence (prefix, primary) into a string
    bodyless = typing.cast(cst.FunctionDef, f.primary.visit(BodyRemover()))
    sig = cst.Module([*f.prefix, bodyless]).code.strip()

    # It's easier to let libcst generate "pass" for an empty body and then remove it
    # than to find a way to have it emit a bodyless function...
    if sig.endswith("pass"):
        sig = sig[:-4].strip()

    return sig<|MERGE_RESOLUTION|>--- conflicted
+++ resolved
@@ -124,12 +124,7 @@
         self.inline_generics = inline_generics
         self.has_future_annotations = False
         self.module_name = module_name
-<<<<<<< HEAD
-        self.module_names = sorted(module_names, key=lambda name: -name.count('.'))
         self.change_list: list[tuple[FunctionName, ExtendedFunctionDef, ExtendedFunctionDef]] = []
-=======
-        self.change_list: list[tuple[FunctionName, cst.FunctionDef, cst.FunctionDef]] = []
->>>>>>> 01e52f85
 
         # TODO Ideally we'd use TypeInfo.module and avoid this as well as _module_for
         def iter_types(t: TypeInfo):
