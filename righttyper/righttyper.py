--- conflicted
+++ resolved
@@ -373,19 +373,6 @@
         args.args.append(args.keywords)
 
     argtypes: list[ArgInfo] = []
-<<<<<<< HEAD
-    for arg in args.args:
-        if arg:
-            update_argtypes(
-                argtypes,
-                (t, ArgumentName(arg)),
-                [args.locals[arg], *defaults.get(arg, [])],
-                arg,
-                is_vararg = (arg == args.varargs),
-                is_kwarg = (arg == args.keywords),
-                use_jaxtyping = options.infer_shapes,
-                self_type=self_type
-=======
     for arg_name in args.args:
         if arg_name:
             if arg_name == args.varargs:
@@ -399,11 +386,10 @@
                 ArgInfo(
                     ArgumentName(arg_name),
                     TypeInfoSet([
-                        get_full_type(val, use_jaxtyping=options.infer_shapes)
+                        get_full_type(val, use_jaxtyping=options.infer_shapes, self_type=self_type)
                         for val in arg_values
                     ])
                 )
->>>>>>> c68ac0a2
             )
 
     debug_print(f"processing {t=} {argtypes=}")
