--- conflicted
+++ resolved
@@ -957,12 +957,7 @@
             yield_handler,
         )
         sys.monitoring.restart_events()
-<<<<<<< HEAD
         alarm.start()
-        # replace_dicts.replace_dicts()
-=======
-        setup_timer(restart_sampling)
->>>>>>> d76caf9b
         execute_script_or_module(script, bool(module), args)
     finally:
         reset_monitoring()
