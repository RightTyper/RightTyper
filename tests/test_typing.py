--- conflicted
+++ resolved
@@ -9,16 +9,11 @@
 import types
 
 
-<<<<<<< HEAD
-def get_value_type(*args, **kwargs) -> str:
-    return str(rt.get_value_type(*args, **kwargs))
-=======
 def union_typeset_str(typeinfoset: TypeInfoSet) -> str:
     return str(union_typeset(typeinfoset))
 
-def get_full_type(*args, **kwargs) -> str:
+def get_value_type(*args, **kwargs) -> str:
     return str(rt.get_full_type(*args, **kwargs))
->>>>>>> 15f837d9
 
 def type_from_annotations(*args, **kwargs) -> str:
     return str(rt.type_from_annotations(*args, **kwargs))
