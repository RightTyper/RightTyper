--- conflicted
+++ resolved
@@ -1099,7 +1099,6 @@
     assert "def foo(x: A) -> None:" in Path("t.py").read_text()
 
 
-<<<<<<< HEAD
 def test_self_subtype(tmp_cwd):
     Path("t.py").write_text(textwrap.dedent("""\
         class MyClass:
@@ -1173,7 +1172,8 @@
                    check=True)
 
     assert "def static_initializer(cls: type[Self]) -> Self:" in Path("t.py").read_text()
-=======
+
+
 @pytest.mark.parametrize('superclass, expected', [
     ("list", "MyContainer[Never]"),
     ("set", "MyContainer[Never]"),
@@ -1252,5 +1252,4 @@
     subprocess.run([sys.executable, '-m', 'righttyper', '--overwrite', '--output-files',
                     '--no-use-multiprocessing', '-m', 't'], check=True)
 
-    assert f"def foo(bar: {expected}) -> None" in Path("t.py").read_text()
->>>>>>> 5a55f2d3
+    assert f"def foo(bar: {expected}) -> None" in Path("t.py").read_text()